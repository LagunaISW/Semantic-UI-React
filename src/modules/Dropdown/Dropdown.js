import cx from 'classnames'
import _ from 'lodash'
import PropTypes from 'prop-types'
import React, { Children, cloneElement } from 'react'

import {
  AutoControlledComponent as Component,
  customPropTypes,
  getElementType,
  getUnhandledProps,
  isBrowser,
  keyboardKey,
  makeDebugger,
  META,
  objectDiff,
  useKeyOnly,
  useKeyOrValueAndKey,
} from '../../lib'
import Icon from '../../elements/Icon'
import Label from '../../elements/Label'
import DropdownDivider from './DropdownDivider'
import DropdownItem from './DropdownItem'
import DropdownHeader from './DropdownHeader'
import DropdownMenu from './DropdownMenu'
import DropdownSearchInput from './DropdownSearchInput'

const debug = makeDebugger('dropdown')

/**
 * A dropdown allows a user to select a value from a series of options.
 * @see Form
 * @see Select
 * @see Menu
 */
export default class Dropdown extends Component {
  static propTypes = {
    /** An element type to render as (string or function). */
    as: customPropTypes.as,

    /** Label prefixed to an option added by a user. */
    additionLabel: PropTypes.oneOfType([
      PropTypes.element,
      PropTypes.string,
    ]),

    /** Position of the `Add: ...` option in the dropdown list ('top' or 'bottom'). */
    additionPosition: PropTypes.oneOf(['top', 'bottom']),

    /**
     * Allow user additions to the list of options (boolean).
     * Requires the use of `selection`, `options` and `search`.
     */
    allowAdditions: customPropTypes.every([
      customPropTypes.demand(['options', 'selection', 'search']),
      PropTypes.bool,
    ]),

    /** A Dropdown can reduce its complexity. */
    basic: PropTypes.bool,

    /** Format the Dropdown to appear as a button. */
    button: PropTypes.bool,

    /** Primary content. */
    children: customPropTypes.every([
      customPropTypes.disallow(['options', 'selection']),
      customPropTypes.givenProps(
        { children: PropTypes.any.isRequired },
        PropTypes.element.isRequired,
      ),
    ]),

    /** Additional classes. */
    className: PropTypes.string,

    /** Whether or not the menu should close when the dropdown is blurred. */
    closeOnBlur: PropTypes.bool,

    /**
     * Whether or not the menu should close when a value is selected from the dropdown.
     * By default, multiple selection dropdowns will remain open on change, while single
     * selection dropdowns will close on change.
     */
    closeOnChange: PropTypes.bool,

    /** A compact dropdown has no minimum width. */
    compact: PropTypes.bool,

    /** Initial value of open. */
    defaultOpen: PropTypes.bool,

    /** Currently selected label in multi-select. */
    defaultSelectedLabel: customPropTypes.every([
      customPropTypes.demand(['multiple']),
      PropTypes.oneOfType([
        PropTypes.number,
        PropTypes.string,
      ]),
    ]),

    /** Initial value or value array if multiple. */
    defaultValue: PropTypes.oneOfType([
      PropTypes.number,
      PropTypes.string,
      PropTypes.arrayOf(PropTypes.oneOfType([
        PropTypes.string,
        PropTypes.number,
      ])),
    ]),

    /** A disabled dropdown menu or item does not allow user interaction. */
    disabled: PropTypes.bool,

    /** An errored dropdown can alert a user to a problem. */
    error: PropTypes.bool,

    /** A dropdown menu can contain floated content. */
    floating: PropTypes.bool,

    /** A dropdown can take the full width of its parent */
    fluid: PropTypes.bool,

    /** A dropdown menu can contain a header. */
    header: PropTypes.node,

    /** Shorthand for Icon. */
    icon: PropTypes.oneOfType([
      PropTypes.node,
      PropTypes.object,
    ]),

    /** A dropdown can be formatted to appear inline in other content. */
    inline: PropTypes.bool,

    /** A dropdown can be formatted as a Menu item. */
    item: PropTypes.bool,

    /** A dropdown can be labeled. */
    labeled: PropTypes.bool,

    /** A dropdown can show that it is currently loading data. */
    loading: PropTypes.bool,

    /** The minimum characters for a search to begin showing results. */
    minCharacters: PropTypes.number,

    /** A selection dropdown can allow multiple selections. */
    multiple: PropTypes.bool,

    /** Name of the hidden input which holds the value. */
    name: PropTypes.string,

    /** Message to display when there are no results. */
    noResultsMessage: PropTypes.string,

    /**
     * Called when a user adds a new item. Use this to update the options list.
     *
     * @param {SyntheticEvent} event - React's original SyntheticEvent.
     * @param {object} data - All props and the new item's value.
     */
    onAddItem: PropTypes.func,

    /**
     * Called on blur.
     *
     * @param {SyntheticEvent} event - React's original SyntheticEvent.
     * @param {object} data - All props.
     */
    onBlur: PropTypes.func,

    /**
     * Called when the user attempts to change the value.
     *
     * @param {SyntheticEvent} event - React's original SyntheticEvent.
     * @param {object} data - All props and proposed value.
     */
    onChange: PropTypes.func,

    /**
     * Called on click.
     *
     * @param {SyntheticEvent} event - React's original SyntheticEvent.
     * @param {object} data - All props.
     */
    onClick: PropTypes.func,

    /**
     * Called when a close event happens.
     *
     * @param {SyntheticEvent} event - React's original SyntheticEvent.
     * @param {object} data - All props.
     */
    onClose: PropTypes.func,

    /**
     * Called on focus.
     *
     * @param {SyntheticEvent} event - React's original SyntheticEvent.
     * @param {object} data - All props.
     */
    onFocus: PropTypes.func,

    /**
     * Called when a multi-select label is clicked.
     *
     * @param {SyntheticEvent} event - React's original SyntheticEvent.
     * @param {object} data - All label props.
     */
    onLabelClick: PropTypes.func,

    /**
     * Called on mousedown.
     *
     * @param {SyntheticEvent} event - React's original SyntheticEvent.
     * @param {object} data - All props.
     */
    onMouseDown: PropTypes.func,

    /**
     * Called when an open event happens.
     *
     * @param {SyntheticEvent} event - React's original SyntheticEvent.
     * @param {object} data - All props.
     */
    onOpen: PropTypes.func,

    /**
     * Called on search input change.
     *
     * @param {SyntheticEvent} event - React's original SyntheticEvent.
     * @param {string} value - Current value of search input.
     */
    onSearchChange: PropTypes.func,

    /** Controls whether or not the dropdown menu is displayed. */
    open: PropTypes.bool,

    /** Whether or not the menu should open when the dropdown is focused. */
    openOnFocus: PropTypes.bool,

    /** Array of Dropdown.Item props e.g. `{ text: '', value: '' }` */
    options: customPropTypes.every([
      customPropTypes.disallow(['children']),
      PropTypes.arrayOf(PropTypes.shape(DropdownItem.propTypes)),
    ]),

    /** Placeholder text. */
    placeholder: PropTypes.string,

    /** A dropdown can be formatted so that its menu is pointing. */
    pointing: PropTypes.oneOfType([
      PropTypes.bool,
      PropTypes.oneOf(['left', 'right', 'top', 'top left', 'top right', 'bottom', 'bottom left', 'bottom right']),
    ]),

    /**
     * Mapped over the active items and returns shorthand for the active item Labels.
     * Only applies to `multiple` Dropdowns.
     *
     * @param {object} item - A currently active dropdown item.
     * @param {number} index - The current index.
     * @param {object} defaultLabelProps - The default props for an active item Label.
     * @returns {*} Shorthand for a Label.
     */
    renderLabel: PropTypes.func,

    /** A dropdown can have its menu scroll. */
    scrolling: PropTypes.bool,

    /**
     * A selection dropdown can allow a user to search through a large list of choices.
     * Pass a function here to replace the default search.
     */
    search: PropTypes.oneOfType([
      PropTypes.bool,
      PropTypes.func,
    ]),

    /** A shorthand for a search input. */
    searchInput: PropTypes.oneOfType([
      PropTypes.array,
      PropTypes.node,
      PropTypes.object,
    ]),

    // TODO 'searchInMenu' or 'search='in menu' or ???  How to handle this markup and functionality?

    /** Define whether the highlighted item should be selected on blur. */
    selectOnBlur: PropTypes.bool,

    /** Currently selected label in multi-select. */
    selectedLabel: customPropTypes.every([
      customPropTypes.demand(['multiple']),
      PropTypes.oneOfType([
        PropTypes.string,
        PropTypes.number,
      ]),
    ]),

    /** A dropdown can be used to select between choices in a form. */
    selection: customPropTypes.every([
      customPropTypes.disallow(['children']),
      customPropTypes.demand(['options']),
      PropTypes.bool,
    ]),

    /** A simple dropdown can open without Javascript. */
    simple: PropTypes.bool,

    /** A dropdown can receive focus. */
    tabIndex: PropTypes.oneOfType([
      PropTypes.number,
      PropTypes.string,
    ]),

    /** The text displayed in the dropdown, usually for the active item. */
    text: PropTypes.string,

    /** Custom element to trigger the menu to become visible. Takes place of 'text'. */
    trigger: customPropTypes.every([
      customPropTypes.disallow(['selection', 'text']),
      PropTypes.node,
    ]),

    /** Current value or value array if multiple. Creates a controlled component. */
    value: PropTypes.oneOfType([
      PropTypes.string,
      PropTypes.number,
      PropTypes.arrayOf(PropTypes.oneOfType([
        PropTypes.string,
        PropTypes.number,
      ])),
    ]),

    /** A dropdown can open upward. */
    upward: PropTypes.bool,
  }

  static defaultProps = {
    additionLabel: 'Add ',
    additionPosition: 'top',
    closeOnBlur: true,
    icon: 'dropdown',
    noResultsMessage: 'No results found.',
    openOnFocus: true,
    renderLabel: ({ text }) => text,
    searchInput: 'text',
    selectOnBlur: true,
<<<<<<< HEAD
=======
    openOnFocus: true,
    closeOnBlur: true,
    minCharacters: 1,
>>>>>>> d41235c2
  }

  static autoControlledProps = [
    'open',
    'value',
    'selectedLabel',
  ]

  static _meta = {
    name: 'Dropdown',
    type: META.TYPES.MODULE,
  }

  static Divider = DropdownDivider
  static Header = DropdownHeader
  static Item = DropdownItem
  static Menu = DropdownMenu
  static SearchInput = DropdownSearchInput

  componentWillMount() {
    if (super.componentWillMount) super.componentWillMount()
    debug('componentWillMount()')
    const { open, value } = this.state

    this.setValue(value)
    if (open) this.open()
  }

  shouldComponentUpdate(nextProps, nextState) {
    return !_.isEqual(nextProps, this.props) || !_.isEqual(nextState, this.state)
  }

  componentWillReceiveProps(nextProps) {
    super.componentWillReceiveProps(nextProps)
    debug('componentWillReceiveProps()')
    // TODO objectDiff still runs in prod, stop it
    debug('to props:', objectDiff(this.props, nextProps))

    /* eslint-disable no-console */
    if (process.env.NODE_ENV !== 'production') {
      // in development, validate value type matches dropdown type
      const isNextValueArray = Array.isArray(nextProps.value)
      const hasValue = _.has(nextProps, 'value')

      if (hasValue && nextProps.multiple && !isNextValueArray) {
        console.error(
          'Dropdown `value` must be an array when `multiple` is set.' +
          ` Received type: \`${Object.prototype.toString.call(nextProps.value)}\`.`,
        )
      } else if (hasValue && !nextProps.multiple && isNextValueArray) {
        console.error(
          'Dropdown `value` must not be an array when `multiple` is not set.' +
          ' Either set `multiple={true}` or use a string or number value.'
        )
      }
    }
    /* eslint-enable no-console */

    if (!_.isEqual(nextProps.value, this.props.value)) {
      debug('value changed, setting', nextProps.value)
      this.setValue(nextProps.value)
    }

    if (!_.isEqual(nextProps.options, this.props.options)) {
      this.setSelectedIndex(undefined, nextProps.options)
    }
  }

  componentDidUpdate(prevProps, prevState) { // eslint-disable-line complexity
    debug('componentDidUpdate()')
    // TODO objectDiff still runs in prod, stop it
    debug('to state:', objectDiff(prevState, this.state))

    // Do not access document when server side rendering
    if (!isBrowser) return

    // focused / blurred
    if (!prevState.focus && this.state.focus) {
      debug('dropdown focused')
      if (!this.isMouseDown) {
        const { openOnFocus } = this.props
        debug('mouse is not down, opening')
        if (openOnFocus) this.open()
      }
      if (!this.state.open) {
        document.addEventListener('keydown', this.openOnArrow)
        document.addEventListener('keydown', this.openOnSpace)
      } else {
        document.addEventListener('keydown', this.moveSelectionOnKeyDown)
        document.addEventListener('keydown', this.selectItemOnEnter)
      }
      document.addEventListener('keydown', this.removeItemOnBackspace)
    } else if (prevState.focus && !this.state.focus) {
      debug('dropdown blurred')
      const { closeOnBlur } = this.props
      if (!this.isMouseDown && closeOnBlur) {
        debug('mouse is not down and closeOnBlur=true, closing')
        this.close()
      }
      document.removeEventListener('keydown', this.openOnArrow)
      document.removeEventListener('keydown', this.openOnSpace)
      document.removeEventListener('keydown', this.moveSelectionOnKeyDown)
      document.removeEventListener('keydown', this.selectItemOnEnter)
      document.removeEventListener('keydown', this.removeItemOnBackspace)
    }

    // opened / closed
    if (!prevState.open && this.state.open) {
      debug('dropdown opened')
      document.addEventListener('keydown', this.closeOnEscape)
      document.addEventListener('keydown', this.moveSelectionOnKeyDown)
      document.addEventListener('keydown', this.selectItemOnEnter)
      document.addEventListener('keydown', this.removeItemOnBackspace)
      document.addEventListener('click', this.closeOnDocumentClick)
      document.removeEventListener('keydown', this.openOnArrow)
      document.removeEventListener('keydown', this.openOnSpace)
      this.scrollSelectedItemIntoView()
    } else if (prevState.open && !this.state.open) {
      debug('dropdown closed')
      this.handleClose()
      document.removeEventListener('keydown', this.closeOnEscape)
      document.removeEventListener('keydown', this.moveSelectionOnKeyDown)
      document.removeEventListener('keydown', this.selectItemOnEnter)
      document.removeEventListener('click', this.closeOnDocumentClick)
      if (!this.state.focus) {
        document.removeEventListener('keydown', this.removeItemOnBackspace)
      }
    }
  }

  componentWillUnmount() {
    debug('componentWillUnmount()')

    // Do not access document when server side rendering
    if (!isBrowser) return

    document.removeEventListener('keydown', this.openOnArrow)
    document.removeEventListener('keydown', this.openOnSpace)
    document.removeEventListener('keydown', this.moveSelectionOnKeyDown)
    document.removeEventListener('keydown', this.selectItemOnEnter)
    document.removeEventListener('keydown', this.removeItemOnBackspace)
    document.removeEventListener('keydown', this.closeOnEscape)
    document.removeEventListener('click', this.closeOnDocumentClick)
  }

  // ----------------------------------------
  // Document Event Handlers
  // ----------------------------------------

  // onChange needs to receive a value
  // can't rely on props.value if we are controlled
  handleChange = (e, value) => {
    debug('handleChange()')
    debug(value)
    const { onChange } = this.props
    if (onChange) onChange(e, { ...this.props, value })
  }

  closeOnChange = (e) => {
    const { closeOnChange, multiple } = this.props
    const shouldClose = _.isUndefined(closeOnChange)
      ? !multiple
      : closeOnChange

    if (shouldClose) this.close(e)
  }

  closeOnEscape = (e) => {
    if (keyboardKey.getCode(e) !== keyboardKey.Escape) return
    e.preventDefault()
    this.close()
  }

  moveSelectionOnKeyDown = (e) => {
    debug('moveSelectionOnKeyDown()')
    debug(keyboardKey.getName(e))
    switch (keyboardKey.getCode(e)) {
      case keyboardKey.ArrowDown:
        e.preventDefault()
        this.moveSelectionBy(1)
        break
      case keyboardKey.ArrowUp:
        e.preventDefault()
        this.moveSelectionBy(-1)
        break
      default:
        break
    }
  }

  openOnSpace = (e) => {
    debug('openOnSpace()')

    if (keyboardKey.getCode(e) !== keyboardKey.Spacebar) return
    if (this.state.open) return

    e.preventDefault()

    this.open(e)
  }

  openOnArrow = (e) => {
    debug('openOnArrow()')

    const code = keyboardKey.getCode(e)
    if (!_.includes([keyboardKey.ArrowDown, keyboardKey.ArrowUp], code)) return
    if (this.state.open) return

    e.preventDefault()

    this.open(e)
  }

  makeSelectedItemActive = (e) => {
    const { open } = this.state
    const { multiple, onAddItem } = this.props
    const item = this.getSelectedItem()
    const value = _.get(item, 'value')

    // prevent selecting null if there was no selected item value
    // prevent selecting duplicate items when the dropdown is closed
    if (!value || !open) return

    // notify the onAddItem prop if this is a new value
    if (onAddItem && item['data-additional']) {
      onAddItem(e, { ...this.props, value })
    }
    // notify the onChange prop that the user is trying to change value
    if (multiple) {
      // state value may be undefined
      const newValue = _.union(this.state.value, [value])
      this.setValue(newValue)
      this.handleChange(e, newValue)
    } else {
      this.setValue(value)
      this.handleChange(e, value)
    }
  }

  selectItemOnEnter = (e) => {
    debug('selectItemOnEnter()')
    debug(keyboardKey.getName(e))
    if (keyboardKey.getCode(e) !== keyboardKey.Enter) return
    e.preventDefault()

    this.makeSelectedItemActive(e)
    this.closeOnChange(e)
  }

  removeItemOnBackspace = (e) => {
    debug('removeItemOnBackspace()')
    debug(keyboardKey.getName(e))
    if (keyboardKey.getCode(e) !== keyboardKey.Backspace) return

    const { multiple, search } = this.props
    const { searchQuery, value } = this.state

    if (searchQuery || !search || !multiple || _.isEmpty(value)) return

    e.preventDefault()

    // remove most recent value
    const newValue = _.dropRight(value)

    this.setValue(newValue)
    this.handleChange(e, newValue)
  }

  closeOnDocumentClick = (e) => {
    debug('closeOnDocumentClick()')
    debug(e)

    // If event happened in the dropdown, ignore it
    if (this.ref && _.isFunction(this.ref.contains) && this.ref.contains(e.target)) return

    this.close()
  }

  // ----------------------------------------
  // Component Event Handlers
  // ----------------------------------------

  handleMouseDown = (e) => {
    debug('handleMouseDown()')
    const { onMouseDown } = this.props
    if (onMouseDown) onMouseDown(e, this.props)
    this.isMouseDown = true
    // Do not access document when server side rendering
    if (!isBrowser) return
    document.addEventListener('mouseup', this.handleDocumentMouseUp)
  }

  handleDocumentMouseUp = () => {
    debug('handleDocumentMouseUp()')
    this.isMouseDown = false
    // Do not access document when server side rendering
    if (!isBrowser) return
    document.removeEventListener('mouseup', this.handleDocumentMouseUp)
  }

  handleClick = (e) => {
    debug('handleClick()', e)
    const { onClick } = this.props
    if (onClick) onClick(e, this.props)
    // prevent closeOnDocumentClick()
    e.stopPropagation()
    this.toggle(e)
  }

  handleItemClick = (e, item) => {
    debug('handleItemClick()')
    debug(item)
    const { multiple, onAddItem } = this.props
    const { value } = item

    // prevent toggle() in handleClick()
    e.stopPropagation()
    // prevent closeOnDocumentClick() if multiple or item is disabled
    if (multiple || item.disabled) {
      e.nativeEvent.stopImmediatePropagation()
    }

    if (item.disabled) return

    // notify the onAddItem prop if this is a new value
    if (onAddItem && item['data-additional']) {
      onAddItem(e, { ...this.props, value })
    }

    // notify the onChange prop that the user is trying to change value
    if (multiple) {
      const newValue = _.union(this.state.value, [value])
      this.setValue(newValue)
      this.handleChange(e, newValue)
    } else {
      this.setValue(value)
      this.handleChange(e, value)
    }
    this.closeOnChange(e)
  }

  handleFocus = (e) => {
    debug('handleFocus()')
    const { onFocus } = this.props
    const { focus } = this.state
    if (focus) return
    if (onFocus) onFocus(e, this.props)
    this.setState({ focus: true })
  }

  handleBlur = (e) => {
    debug('handleBlur()')

    // Heads up! Don't remove this.
    // https://github.com/Semantic-Org/Semantic-UI-React/issues/1315
    const currentTarget = _.get(e, 'currentTarget')
    if (currentTarget && currentTarget.contains(document.activeElement)) return

    const { closeOnBlur, multiple, onBlur, selectOnBlur } = this.props
    // do not "blur" when the mouse is down inside of the Dropdown
    if (this.isMouseDown) return
    if (onBlur) onBlur(e, this.props)
    if (selectOnBlur && !multiple) {
      this.makeSelectedItemActive(e)
      if (closeOnBlur) this.close()
    }
    this.setState({ focus: false, searchQuery: '' })
  }

  handleSearchChange = (e, { value }) => {
    debug('handleSearchChange()')
    debug(value)
    // prevent propagating to this.props.onChange()
    e.stopPropagation()
    const { search, onSearchChange, minCharacters } = this.props
    const { open } = this.state
    const newQuery = value

    if (onSearchChange) onSearchChange(e, newQuery)

    if (newQuery.length >= minCharacters) {
      // open search dropdown on search query
      if (search && newQuery && !open) this.open()

      this.setState({
        selectedIndex: 0,
        searchQuery: newQuery,
      })
    }
  }

  // ----------------------------------------
  // Getters
  // ----------------------------------------

  // There are times when we need to calculate the options based on a value
  // that hasn't yet been persisted to state.
  getMenuOptions = (value = this.state.value, options = this.props.options) => {
    const { multiple, search, allowAdditions, additionPosition, additionLabel } = this.props
    const { searchQuery } = this.state

    let filteredOptions = options

    // filter out active options
    if (multiple) {
      filteredOptions = _.filter(filteredOptions, opt => !_.includes(value, opt.value))
    }

    // filter by search query
    if (search && searchQuery) {
      if (_.isFunction(search)) {
        filteredOptions = search(filteredOptions, searchQuery)
      } else {
        const re = new RegExp(_.escapeRegExp(searchQuery), 'i')
        filteredOptions = _.filter(filteredOptions, (opt) => re.test(opt.text))
      }
    }

    // insert the "add" item
    if (allowAdditions && search && searchQuery && !_.some(filteredOptions, { text: searchQuery })) {
      const additionLabelElement = React.isValidElement(additionLabel)
        ? React.cloneElement(additionLabel, { key: 'label' })
        : additionLabel || ''

      const addItem = {
        // by using an array, we can pass multiple elements, but when doing so
        // we must specify a `key` for React to know which one is which
        text: [
          additionLabelElement,
          <b key='addition'>{searchQuery}</b>,
        ],
        value: searchQuery,
        className: 'addition',
        'data-additional': true,
      }
      if (additionPosition === 'top') filteredOptions.unshift(addItem)
      else filteredOptions.push(addItem)
    }

    return filteredOptions
  }

  getSelectedItem = () => {
    const { selectedIndex } = this.state
    const options = this.getMenuOptions()

    return _.get(options, `[${selectedIndex}]`)
  }

  getEnabledIndices = (givenOptions) => {
    const options = givenOptions || this.getMenuOptions()

    return _.reduce(options, (memo, item, index) => {
      if (!item.disabled) memo.push(index)
      return memo
    }, [])
  }

  getItemByValue = (value) => {
    const { options } = this.props

    return _.find(options, { value })
  }

  getMenuItemIndexByValue = (value, givenOptions) => {
    const options = givenOptions || this.getMenuOptions()

    return _.findIndex(options, ['value', value])
  }

  getDropdownAriaOptions = (ElementType) => {
    const { loading, disabled, search, multiple } = this.props
    const { open } = this.state
    const ariaOptions = {
      role: search ? 'combobox' : 'listbox',
      'aria-busy': loading,
      'aria-disabled': disabled,
      'aria-expanded': !!open,
    }
    if (ariaOptions.role === 'listbox') {
      ariaOptions['aria-multiselectable'] = multiple
    }
    return ariaOptions
  }

  getDropdownMenuAriaOptions() {
    const { search, multiple } = this.props
    const ariaOptions = {}

    if (search) {
      ariaOptions['aria-multiselectable'] = multiple
      ariaOptions.role = 'listbox'
    }
    return ariaOptions
  }

  // ----------------------------------------
  // Setters
  // ----------------------------------------

  setValue = (value) => {
    debug('setValue()')
    debug('value', value)
    const newState = {
      searchQuery: '',
    }

    const { multiple, search } = this.props
    if (multiple && search && this.searchRef) this.searchRef.focus()

    this.trySetState({ value }, newState)
    this.setSelectedIndex(value)
  }

  setSelectedIndex = (value = this.state.value, optionsProps = this.props.options) => {
    const { multiple } = this.props
    const { selectedIndex } = this.state
    const options = this.getMenuOptions(value, optionsProps)
    const enabledIndicies = this.getEnabledIndices(options)

    let newSelectedIndex

    // update the selected index
    if (!selectedIndex || selectedIndex < 0) {
      const firstIndex = enabledIndicies[0]

      // Select the currently active item, if none, use the first item.
      // Multiple selects remove active items from the list,
      // their initial selected index should be 0.
      newSelectedIndex = multiple
        ? firstIndex
        : this.getMenuItemIndexByValue(value, options) || enabledIndicies[0]
    } else if (multiple) {
      // multiple selects remove options from the menu as they are made active
      // keep the selected index within range of the remaining items
      if (selectedIndex >= options.length - 1) {
        newSelectedIndex = enabledIndicies[enabledIndicies.length - 1]
      }
    } else {
      const activeIndex = this.getMenuItemIndexByValue(value, options)

      // regular selects can only have one active item
      // set the selected index to the currently active item
      newSelectedIndex = _.includes(enabledIndicies, activeIndex) ? activeIndex : undefined
    }

    if (!newSelectedIndex || newSelectedIndex < 0) {
      newSelectedIndex = enabledIndicies[0]
    }

    this.setState({ selectedIndex: newSelectedIndex })
  }

  handleLabelClick = (e, labelProps) => {
    debug('handleLabelClick()')
    // prevent focusing search input on click
    e.stopPropagation()

    this.setState({ selectedLabel: labelProps.value })

    const { onLabelClick } = this.props
    if (onLabelClick) onLabelClick(e, labelProps)
  }

  handleLabelRemove = (e, labelProps) => {
    debug('handleLabelRemove()')
    // prevent focusing search input on click
    e.stopPropagation()
    const { value } = this.state
    const newValue = _.without(value, labelProps.value)
    debug('label props:', labelProps)
    debug('current value:', value)
    debug('remove value:', labelProps.value)
    debug('new value:', newValue)

    this.setValue(newValue)
    this.handleChange(e, newValue)
  }

  moveSelectionBy = (offset, startIndex = this.state.selectedIndex) => {
    debug('moveSelectionBy()')
    debug(`offset: ${offset}`)

    const options = this.getMenuOptions()
    const lastIndex = options.length - 1

    // Prevent infinite loop
    if (_.every(options, 'disabled')) return

    // next is after last, wrap to beginning
    // next is before first, wrap to end
    let nextIndex = startIndex + offset
    if (nextIndex > lastIndex) nextIndex = 0
    else if (nextIndex < 0) nextIndex = lastIndex

    if (options[nextIndex].disabled) return this.moveSelectionBy(offset, nextIndex)

    this.setState({ selectedIndex: nextIndex })
    this.scrollSelectedItemIntoView()
  }

  // ----------------------------------------
  // Refs
  // ----------------------------------------

  handleSearchRef = c => (this.searchRef = c)

  handleSizerRef = c => (this.sizerRef = c)

  handleRef = c => (this.ref = c)

  // ----------------------------------------
  // Helpers
  // ----------------------------------------

  computeSearchInputTabIndex = () => {
    const { disabled, tabIndex } = this.props

    if (!_.isNil(tabIndex)) return tabIndex
    return disabled ? -1 : 0
  }

  computeSearchInputWidth = () => {
    const { searchQuery } = this.state

    if (this.sizerRef && searchQuery) {
      // resize the search input, temporarily show the sizer so we can measure it

      this.sizerRef.style.display = 'inline'
      this.sizerRef.textContent = searchQuery
      const searchWidth = Math.ceil(this.sizerRef.getBoundingClientRect().width)
      this.sizerRef.style.removeProperty('display')

      return searchWidth
    }
  }

  computeTabIndex = () => {
    const { disabled, search, tabIndex } = this.props

    if (!_.isNil(tabIndex)) return tabIndex
    // don't set a root node tabIndex as the search input has its own tabIndex
    if (!search) return disabled ? -1 : 0
  }

  // ----------------------------------------
  // Behavior
  // ----------------------------------------

  scrollSelectedItemIntoView = () => {
    debug('scrollSelectedItemIntoView()')
    if (!this.ref) return
    const menu = this.ref.querySelector('.menu.visible')
    if (!menu) return
    const item = menu.querySelector('.item.selected')
    if (!item) return
    debug(`menu: ${menu}`)
    debug(`item: ${item}`)
    const isOutOfUpperView = item.offsetTop < menu.scrollTop
    const isOutOfLowerView = (item.offsetTop + item.clientHeight) > menu.scrollTop + menu.clientHeight

    if (isOutOfUpperView) {
      menu.scrollTop = item.offsetTop
    } else if (isOutOfLowerView) {
      menu.scrollTop = item.offsetTop + item.clientHeight - menu.clientHeight
    }
  }

  open = (e) => {
    debug('open()')

    const { disabled, onOpen, search } = this.props
    if (disabled) return
    if (search && this.searchRef) this.searchRef.focus()
    if (onOpen) onOpen(e, this.props)

    this.trySetState({ open: true })
    this.scrollSelectedItemIntoView()
  }

  close = (e) => {
    debug('close()')

    const { onClose } = this.props
    if (onClose) onClose(e, this.props)

    this.trySetState({ open: false })
  }

  handleClose = () => {
    debug('handleClose()')
    const hasSearchFocus = document.activeElement === this.searchRef
    const hasDropdownFocus = document.activeElement === this.ref
    const hasFocus = hasSearchFocus || hasDropdownFocus
    // https://github.com/Semantic-Org/Semantic-UI-React/issues/627
    // Blur the Dropdown on close so it is blurred after selecting an item.
    // This is to prevent it from re-opening when switching tabs after selecting an item.
    if (!hasSearchFocus) {
      this.ref.blur()
    }

    // We need to keep the virtual model in sync with the browser focus change
    // https://github.com/Semantic-Org/Semantic-UI-React/issues/692
    this.setState({ focus: hasFocus })
  }

  toggle = (e) => {
    if (!this.state.open) {
      this.open(e)
      return
    }

    const { search } = this.props
    const options = this.getMenuOptions()

    if (search && _.isEmpty(options)) {
      e.preventDefault()
      return
    }

    this.close(e)
  }

  // ----------------------------------------
  // Render
  // ----------------------------------------

  renderText = () => {
    const { multiple, placeholder, search, text } = this.props
    const { searchQuery, value, open } = this.state
    const hasValue = multiple
      ? !_.isEmpty(value)
      : !_.isNil(value) && value !== ''

    const classes = cx(
      placeholder && !hasValue && 'default',
      'text',
      search && searchQuery && 'filtered'
    )
    let _text = placeholder
    if (searchQuery) {
      _text = null
    } else if (text) {
      _text = text
    } else if (open && !multiple) {
      _text = _.get(this.getSelectedItem(), 'text')
    } else if (hasValue) {
      _text = _.get(this.getItemByValue(value), 'text')
    }

    return <div className={classes}>{_text}</div>
  }

  renderHiddenInput = () => {
    debug('renderHiddenInput()')
    const { value } = this.state
    const { multiple, name, options, selection } = this.props
    debug(`name:      ${name}`)
    debug(`selection: ${selection}`)
    debug(`value:     ${value}`)
    if (!selection) return null

    // a dropdown without an active item will have an empty string value
    return (
      <select type='hidden' aria-hidden='true' name={name} value={value} multiple={multiple}>
        <option value='' />
        {_.map(options, (option, i) => (
          <option key={option.key || option.value} value={option.value}>{option.text}</option>
        ))}
      </select>
    )
  }

  renderSearchInput = () => {
    const { name, search, searchInput } = this.props
    const { searchQuery } = this.state

    if (!search) return null
    return DropdownSearchInput.create(searchInput, { defaultProps: {
      inputRef: this.handleSearchRef,
      name,
      onChange: this.handleSearchChange,
      tabIndex: this.computeSearchInputTabIndex(),
      value: searchQuery,
      width: this.computeSearchInputWidth(),
    } })
  }

  renderSearchSizer = () => {
    const { search, multiple } = this.props

    if (!(search && multiple)) return null
    return <span className='sizer' ref={this.handleSizerRef} />
  }

  renderLabels = () => {
    debug('renderLabels()')
    const { multiple, renderLabel } = this.props
    const { selectedLabel, value } = this.state
    if (!multiple || _.isEmpty(value)) {
      return
    }
    const selectedItems = _.map(value, this.getItemByValue)
    debug('selectedItems', selectedItems)

    // if no item could be found for a given state value the selected item will be undefined
    // compact the selectedItems so we only have actual objects left
    return _.map(_.compact(selectedItems), (item, index) => {
      const defaultProps = {
        active: item.value === selectedLabel,
        as: 'a',
        key: item.key || item.value,
        onClick: this.handleLabelClick,
        onRemove: this.handleLabelRemove,
        value: item.value,
      }

      return Label.create(
        renderLabel(item, index, defaultProps),
        { defaultProps }
      )
    })
  }

  renderOptions = () => {
    const { multiple, search, noResultsMessage } = this.props
    const { selectedIndex, value } = this.state
    const options = this.getMenuOptions()

    if (noResultsMessage !== null && search && _.isEmpty(options)) {
      return <div className='message'>{noResultsMessage}</div>
    }

    const isActive = multiple
      ? optValue => _.includes(value, optValue)
      : optValue => optValue === value

    return _.map(options, (opt, i) => DropdownItem.create({
      active: isActive(opt.value),
      onClick: this.handleItemClick,
      selected: selectedIndex === i,
      ...opt,
      // Needed for handling click events on disabled items
      style: { ...opt.style, pointerEvents: 'all' },
    }))
  }

  renderMenu = () => {
    const { children, header } = this.props
    const { open } = this.state
    const menuClasses = open ? 'visible' : ''
    const ariaOptions = this.getDropdownMenuAriaOptions()

    // single menu child
    if (!_.isNil(children)) {
      const menuChild = Children.only(children)
      const className = cx(menuClasses, menuChild.props.className)

      return cloneElement(menuChild, { className, ...ariaOptions })
    }

    return (
      <DropdownMenu {...ariaOptions} className={menuClasses}>
        {DropdownHeader.create(header)}
        {this.renderOptions()}
      </DropdownMenu>
    )
  }

  render() {
    debug('render()')
    debug('props', this.props)
    debug('state', this.state)

    const {
      basic,
      button,
      className,
      compact,
      disabled,
      error,
      fluid,
      floating,
      icon,
      inline,
      item,
      labeled,
      loading,
      multiple,
      pointing,
      search,
      selection,
      scrolling,
      simple,
      trigger,
      upward,
    } = this.props
    const { open } = this.state

    // Classes
    const classes = cx(
      'ui',
      useKeyOnly(open, 'active visible'),
      useKeyOnly(disabled, 'disabled'),
      useKeyOnly(error, 'error'),
      useKeyOnly(loading, 'loading'),

      useKeyOnly(basic, 'basic'),
      useKeyOnly(button, 'button'),
      useKeyOnly(compact, 'compact'),
      useKeyOnly(fluid, 'fluid'),
      useKeyOnly(floating, 'floating'),
      useKeyOnly(inline, 'inline'),
      // TODO: consider augmentation to render Dropdowns as Button/Menu, solves icon/link item issues
      // https://github.com/Semantic-Org/Semantic-UI-React/issues/401#issuecomment-240487229
      // TODO: the icon class is only required when a dropdown is a button
      // useKeyOnly(icon, 'icon'),
      useKeyOnly(labeled, 'labeled'),
      useKeyOnly(item, 'item'),
      useKeyOnly(multiple, 'multiple'),
      useKeyOnly(search, 'search'),
      useKeyOnly(selection, 'selection'),
      useKeyOnly(simple, 'simple'),
      useKeyOnly(scrolling, 'scrolling'),
      useKeyOnly(upward, 'upward'),

      useKeyOrValueAndKey(pointing, 'pointing'),
      'dropdown',
      className,
    )
    const rest = getUnhandledProps(Dropdown, this.props)
    const ElementType = getElementType(Dropdown, this.props)
    const ariaOptions = this.getDropdownAriaOptions(ElementType, this.props)

    return (
      <ElementType
        {...rest}
        {...ariaOptions}
        className={classes}
        onBlur={this.handleBlur}
        onClick={this.handleClick}
        onMouseDown={this.handleMouseDown}
        onFocus={this.handleFocus}
        onChange={this.handleChange}
        tabIndex={this.computeTabIndex()}
        ref={this.handleRef}
      >
        {this.renderHiddenInput()}
        {this.renderLabels()}
        {this.renderSearchInput()}
        {this.renderSearchSizer()}
        {trigger || this.renderText()}
        {Icon.create(icon)}
        {this.renderMenu()}
      </ElementType>
    )
  }
}<|MERGE_RESOLUTION|>--- conflicted
+++ resolved
@@ -342,17 +342,12 @@
     additionPosition: 'top',
     closeOnBlur: true,
     icon: 'dropdown',
+    minCharacters: 1,
     noResultsMessage: 'No results found.',
     openOnFocus: true,
     renderLabel: ({ text }) => text,
     searchInput: 'text',
     selectOnBlur: true,
-<<<<<<< HEAD
-=======
-    openOnFocus: true,
-    closeOnBlur: true,
-    minCharacters: 1,
->>>>>>> d41235c2
   }
 
   static autoControlledProps = [
