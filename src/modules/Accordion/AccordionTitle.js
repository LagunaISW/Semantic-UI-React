--- conflicted
+++ resolved
@@ -1,11 +1,7 @@
 import cx from 'classnames'
 import _ from 'lodash'
-<<<<<<< HEAD
-import React, { Component, PropTypes } from 'react'
-=======
 import PropTypes from 'prop-types'
 import React, { Component } from 'react'
->>>>>>> 573a0dae
 
 import {
   createShorthandFactory,
